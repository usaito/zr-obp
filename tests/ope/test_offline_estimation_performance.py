--- conflicted
+++ resolved
@@ -16,26 +16,21 @@
 from obp.dataset import SyntheticBanditDataset
 from obp.ope import BalancedInverseProbabilityWeighting
 from obp.ope import DirectMethod
-from obp.ope import DoublyRobust
 from obp.ope import DoublyRobustTuning
-from obp.ope import DoublyRobustWithShrinkage
 from obp.ope import DoublyRobustWithShrinkageTuning
-from obp.ope import InverseProbabilityWeighting
+from obp.ope import ImportanceWeightEstimator
 from obp.ope import InverseProbabilityWeightingTuning
-from obp.ope import ImportanceWeightEstimator
 from obp.ope import OffPolicyEvaluation
 from obp.ope import PropensityScoreEstimator
 from obp.ope import RegressionModel
 from obp.ope import SelfNormalizedDoublyRobust
 from obp.ope import SelfNormalizedInverseProbabilityWeighting
-from obp.ope import SubGaussianDoublyRobust
 from obp.ope import SubGaussianDoublyRobustTuning
-from obp.ope import SubGaussianInverseProbabilityWeighting
 from obp.ope import SubGaussianInverseProbabilityWeightingTuning
-from obp.ope import SwitchDoublyRobust
 from obp.ope import SwitchDoublyRobustTuning
 from obp.ope.estimators import BaseOffPolicyEstimator
 from obp.policy import IPWLearner
+
 
 # hyperparameters of the regression model used in model dependent OPE estimators
 hyperparams = {
@@ -110,17 +105,9 @@
 ]
 
 bipw_model_configurations = {
-    "bipw (random_forest raw)": dict(
-        fitting_method="raw",
-        base_model=RandomForestClassifier(**hyperparams["random_forest"]),
-    ),
     "bipw (random_forest sample)": dict(
         fitting_method="sample",
         base_model=RandomForestClassifier(**hyperparams["random_forest"]),
-    ),
-    "bipw (svc raw)": dict(
-        fitting_method="raw",
-        base_model=SVC(**hyperparams["svc"]),
     ),
     "bipw (svc sample)": dict(
         fitting_method="sample",
@@ -161,101 +148,86 @@
 ope_estimators = [
     NaiveEstimator(),
     DirectMethod(),
-    InverseProbabilityWeighting(),
     InverseProbabilityWeightingTuning(
-        lambdas=[100, 1000, np.inf],
+        lambdas=[10, 50, 100, 500, 1000, 5000, np.inf],
         tuning_method="mse",
         estimator_name="ipw (tuning-mse)",
     ),
     InverseProbabilityWeightingTuning(
-        lambdas=[100, 1000, np.inf],
+        lambdas=[10, 50, 100, 500, 1000, 5000, np.inf],
         tuning_method="slope",
         estimator_name="ipw (tuning-slope)",
     ),
-    SubGaussianInverseProbabilityWeighting(lambda_=0.01),
     SubGaussianInverseProbabilityWeightingTuning(
-        lambdas=[0.01, 0.05, 0.1],
+        lambdas=[0.0001, 0.01],
         tuning_method="mse",
         estimator_name="sg-ipw (tuning-mse)",
     ),
-    SubGaussianInverseProbabilityWeightingTuning(
-        lambdas=[0.01, 0.05, 0.1],
-        tuning_method="slope",
-        estimator_name="sg-ipw (tuning-slope)",
-    ),
     SelfNormalizedInverseProbabilityWeighting(),
-    DoublyRobust(),
     DoublyRobustTuning(
-        lambdas=[100, 1000, np.inf],
+        lambdas=[10, 50, 100, 500, 1000, 5000, np.inf],
         tuning_method="mse",
         estimator_name="dr (tuning-mse)",
     ),
     DoublyRobustTuning(
-        lambdas=[100, 1000, np.inf],
+        lambdas=[10, 50, 100, 500, 1000, 5000, np.inf],
         tuning_method="slope",
         estimator_name="dr (tuning-slope)",
     ),
     SelfNormalizedDoublyRobust(),
-    SwitchDoublyRobust(lambda_=1.0, estimator_name="switch-dr (lambda=1)"),
-    SwitchDoublyRobust(lambda_=100.0, estimator_name="switch-dr (lambda=100)"),
     SwitchDoublyRobustTuning(
-        lambdas=[100, 1000, np.inf],
+        lambdas=[10, 50, 100, 500, 1000, 5000, np.inf],
         tuning_method="mse",
         estimator_name="switch-dr (tuning-mse)",
     ),
     SwitchDoublyRobustTuning(
-        lambdas=[100, 1000, np.inf],
+        lambdas=[10, 50, 100, 500, 1000, 5000, np.inf],
         tuning_method="slope",
         estimator_name="switch-dr (tuning-slope)",
     ),
-    DoublyRobustWithShrinkage(lambda_=1.0, estimator_name="dr-os (lambda=1)"),
-    DoublyRobustWithShrinkage(lambda_=100.0, estimator_name="dr-os (lambda=100)"),
     DoublyRobustWithShrinkageTuning(
-        lambdas=[100, 1000, np.inf],
+        lambdas=[10, 50, 100, 500, 1000, 5000, np.inf],
         tuning_method="mse",
         estimator_name="dr-os (tuning-mse)",
     ),
     DoublyRobustWithShrinkageTuning(
-        lambdas=[100, 1000, np.inf],
+        lambdas=[10, 50, 100, 500, 1000, 5000, np.inf],
         tuning_method="slope",
         estimator_name="dr-os (tuning-slope)",
     ),
-    SubGaussianDoublyRobust(lambda_=0.01),
     SubGaussianDoublyRobustTuning(
-        lambdas=[0.01, 0.05, 0.1],
+        lambdas=[0.005, 0.01, 0.05, 0.1, 0.5],
         tuning_method="mse",
         estimator_name="sg-dr (tuning-mse)",
     ),
     SubGaussianDoublyRobustTuning(
-        lambdas=[0.01, 0.05, 0.1],
+        lambdas=[0.005, 0.01, 0.05, 0.1, 0.5],
         tuning_method="slope",
         estimator_name="sg-dr (tuning-slope)",
     ),
-    InverseProbabilityWeighting(
-        lambda_=100,
+    InverseProbabilityWeightingTuning(
+        lambdas=[10, 50, 100, 500, 1000, 5000, np.inf],
         estimator_name="cipw (estimated pscore)",
         use_estimated_pscore=True,
     ),
     SelfNormalizedInverseProbabilityWeighting(
         estimator_name="snipw (estimated pscore)", use_estimated_pscore=True
     ),
-    DoublyRobust(estimator_name="dr (estimated pscore)", use_estimated_pscore=True),
-    DoublyRobustWithShrinkage(
-        lambda_=500,
+    DoublyRobustTuning(
+        lambdas=[10, 50, 100, 500, 1000, 5000, np.inf],
+        estimator_name="dr (estimated pscore)",
+        use_estimated_pscore=True,
+    ),
+    DoublyRobustWithShrinkageTuning(
+        lambdas=[10, 50, 100, 500, 1000, 5000, np.inf],
         estimator_name="dr-os (estimated pscore)",
         use_estimated_pscore=True,
     ),
     BalancedInverseProbabilityWeighting(
-        estimator_name="bipw (svc raw)", lambda_=np.inf
+        estimator_name="bipw (svc sample)", lambda_=100
     ),
     BalancedInverseProbabilityWeighting(
-        estimator_name="bipw (svc sample)", lambda_=np.inf
-    ),
-    BalancedInverseProbabilityWeighting(
-        estimator_name="bipw (random_forest raw)", lambda_=np.inf
-    ),
-    BalancedInverseProbabilityWeighting(
-        estimator_name="bipw (random_forest sample)", lambda_=np.inf
+        estimator_name="bipw (random_forest sample)", lambda_=100
     ),
 ]
 
@@ -277,7 +249,7 @@
         dataset = SyntheticBanditDataset(
             n_actions=n_actions,
             dim_context=dim_context,
-            beta=-2.0,
+            beta=3.0,
             reward_function=logistic_reward_function,
             random_state=i,
         )
@@ -299,7 +271,7 @@
             pscore=bandit_feedback_train["pscore"],
         )
         # predict the action decisions for the test set of the synthetic logged bandit feedback
-        action_dist = evaluation_policy.predict(
+        action_dist = evaluation_policy.predict_proba(
             context=bandit_feedback_test["context"],
         )
         # estimate the mean reward function of the test set of synthetic bandit feedback with ML model
@@ -314,11 +286,11 @@
             context=bandit_feedback_test["context"],
             action=bandit_feedback_test["action"],
             reward=bandit_feedback_test["reward"],
-            n_folds=3,  # 3-fold cross-fitting
+            n_folds=2,
             random_state=12345,
         )
         # fit propensity score estimators
-        classification_model_for_action = PropensityScoreEstimator(
+        pscore_estimator = PropensityScoreEstimator(
             len_list=1,
             n_actions=n_actions,
             base_model=base_model_dict[base_model_for_pscore_estimator](
@@ -326,12 +298,11 @@
             ),
             calibration_cv=2,
         )
-        estimated_pscore = classification_model_for_action.fit_predict(
+        estimated_pscore = pscore_estimator.fit_predict(
             action=bandit_feedback_test["action"],
             position=bandit_feedback_test["position"],
             context=bandit_feedback_test["context"],
-            n_folds=3,
-            evaluate_model_performance=True,
+            n_folds=2,
             random_state=12345,
         )
         # fit importance weight estimators
@@ -366,6 +337,7 @@
             estimated_rewards_by_reg_model=estimated_rewards_by_reg_model,
             estimated_pscore=estimated_pscore,
             estimated_importance_weights=estimated_importance_weights_dict,
+            metric="relative-ee",
         )
 
         return relative_ee_i
@@ -385,49 +357,29 @@
     relative_ee_df = DataFrame(relative_ee_dict).describe().T.round(6)
     relative_ee_df_mean = relative_ee_df["mean"]
 
-    assert relative_ee_df_mean["naive"] > relative_ee_df_mean["dm"]
-    assert relative_ee_df_mean["naive"] > relative_ee_df_mean["ipw"]
-    assert relative_ee_df_mean["naive"] > relative_ee_df_mean["ipw (tuning-mse)"]
-    assert relative_ee_df_mean["naive"] > relative_ee_df_mean["ipw (tuning-slope)"]
-    assert relative_ee_df_mean["naive"] > relative_ee_df_mean["sg-ipw"]
-    assert relative_ee_df_mean["naive"] > relative_ee_df_mean["sg-ipw (tuning-mse)"]
-    assert relative_ee_df_mean["naive"] > relative_ee_df_mean["sg-ipw (tuning-slope)"]
-    assert relative_ee_df_mean["naive"] > relative_ee_df_mean["snipw"]
-    assert relative_ee_df_mean["naive"] > relative_ee_df_mean["dr"]
-    assert relative_ee_df_mean["naive"] > relative_ee_df_mean["dr (tuning-mse)"]
-    assert relative_ee_df_mean["naive"] > relative_ee_df_mean["dr (tuning-slope)"]
-    assert relative_ee_df_mean["naive"] > relative_ee_df_mean["sndr"]
-    assert relative_ee_df_mean["naive"] > relative_ee_df_mean["switch-dr (lambda=1)"]
-    assert relative_ee_df_mean["naive"] > relative_ee_df_mean["switch-dr (lambda=100)"]
-    assert relative_ee_df_mean["naive"] > relative_ee_df_mean["switch-dr (tuning-mse)"]
-    assert (
-        relative_ee_df_mean["naive"] > relative_ee_df_mean["switch-dr (tuning-slope)"]
-    )
-    assert relative_ee_df_mean["naive"] > relative_ee_df_mean["dr-os (lambda=1)"]
-    assert relative_ee_df_mean["naive"] > relative_ee_df_mean["dr-os (lambda=100)"]
-<<<<<<< HEAD
-    assert relative_ee_df_mean["naive"] > relative_ee_df_mean["dr-os (tuning-mse)"]
-    assert relative_ee_df_mean["naive"] > relative_ee_df_mean["dr-os (tuning-slope)"]
-    assert relative_ee_df_mean["naive"] > relative_ee_df_mean["sg-dr"]
-    assert relative_ee_df_mean["naive"] > relative_ee_df_mean["sg-dr (tuning-mse)"]
-    assert relative_ee_df_mean["naive"] > relative_ee_df_mean["sg-dr (tuning-slope)"]
-=======
-    assert relative_ee_df_mean["naive"] > relative_ee_df_mean["dr-os (tuning)"]
-    # test estimated_pscore and bipw
-    estimated_pscore_and_bipw_estimators = [
+    tested_estimators = [
+        "dm",
+        "ipw (tuning-mse)",
+        "ipw (tuning-slope)",
+        "sg-ipw (tuning-mse)",
+        "snipw",
+        "dr (tuning-mse)",
+        "dr (tuning-slope)",
+        "sndr",
+        "switch-dr (tuning-mse)",
+        "switch-dr (tuning-slope)",
+        "dr-os (tuning-mse)",
+        "dr-os (tuning-slope)",
+        "sg-dr (tuning-mse)",
+        "sg-dr (tuning-slope)",
         "cipw (estimated pscore)",
         "snipw (estimated pscore)",
         "dr (estimated pscore)",
         "dr-os (estimated pscore)",
-        "bipw (svc raw)",
         "bipw (svc sample)",
-        "bipw (random_forest raw)",
         "bipw (random_forest sample)",
     ]
-    for estimator_name in estimated_pscore_and_bipw_estimators:
+    for estimator_name in tested_estimators:
         assert (
-            relative_ee_df_mean["naive"] > relative_ee_df_mean[estimator_name]
-        ), f"{estimator_name} is worse than naive estimator"
-    #     print(estimator_name, relative_ee_df_mean[estimator_name])
-    # print(relative_ee_df_mean["naive"])
->>>>>>> 76a11b70
+            relative_ee_df_mean[estimator_name] / relative_ee_df_mean["naive"] < 1.25
+        ), f"{estimator_name} is significantly worse than naive (on-policy) estimator"