import re

from conftest import generate_action_dist
import numpy as np
import pytest

from obp.ope import DirectMethod
from obp.ope import DoublyRobust
from obp.ope import DoublyRobustTuning
from obp.ope import DoublyRobustWithShrinkage
from obp.ope import DoublyRobustWithShrinkageTuning
from obp.ope import SelfNormalizedDoublyRobust
from obp.ope import SubGaussianDoublyRobust
from obp.ope import SubGaussianDoublyRobustTuning
from obp.ope import SwitchDoublyRobust
from obp.ope import SwitchDoublyRobustTuning
from obp.types import BanditFeedback


# lambda_, use_estimated_pscore, err, description
invalid_input_of_dr_init = [
    (
        "",
        False,
        TypeError,
        r"`lambda_` must be an instance of \(<class 'int'>, <class 'float'>\), not <class 'str'>.",
    ),
    (
        None,
        False,
        TypeError,
        r"`lambda_` must be an instance of \(<class 'int'>, <class 'float'>\), not <class 'NoneType'>.",
    ),
    (-1.0, False, ValueError, "`lambda_`= -1.0, must be >= 0.0."),
    (np.nan, False, ValueError, "lambda_ must not be nan"),
    (
        1.0,
        "s",
        TypeError,
        r"`use_estimated_pscore` must be a bool, but <class 'str'> is given.",
    ),
]


@pytest.mark.parametrize(
    "lambda_, use_estimated_pscore, err, description",
    invalid_input_of_dr_init,
)
def test_dr_init_using_invalid_inputs(
    lambda_,
    use_estimated_pscore,
    err,
    description,
):
    with pytest.raises(err, match=f"{description}*"):
        _ = DoublyRobust(lambda_=lambda_, use_estimated_pscore=use_estimated_pscore)

    with pytest.raises(err, match=f"{description}*"):
        _ = SwitchDoublyRobust(
            lambda_=lambda_, use_estimated_pscore=use_estimated_pscore
        )

    with pytest.raises(err, match=f"{description}*"):
        _ = DoublyRobustWithShrinkage(
            lambda_=lambda_, use_estimated_pscore=use_estimated_pscore
        )


# lambdas, use_bias_upper_bound, delta, use_estimated_pscore, err, description
invalid_input_of_dr_tuning_init = [
    (
        "",  #
        "mse",
        True,
        0.05,
        False,
        TypeError,
        "lambdas must be a list",
    ),
    (
        None,  #
        "slope",
        True,
        0.05,
        False,
        TypeError,
        "lambdas must be a list",
    ),
    (
        [""],  #
        "mse",
        True,
        0.05,
        False,
        TypeError,
        r"`an element of lambdas` must be an instance of \(<class 'int'>, <class 'float'>\), not <class 'str'>.",
    ),
    (
        [None],  #
        "slope",
        True,
        0.05,
        False,
        TypeError,
        r"`an element of lambdas` must be an instance of \(<class 'int'>, <class 'float'>\), not <class 'NoneType'>.",
    ),
    (
        [],  #
        "mse",
        True,
        0.05,
        False,
        ValueError,
        "lambdas must not be empty",
    ),
    (
        [-1.0],  #
        "slope",
        True,
        0.05,
        False,
        ValueError,
        "`an element of lambdas`= -1.0, must be >= 0.0.",
    ),
<<<<<<< HEAD
    ([np.nan], "mse", True, 0.05, ValueError, "an element of lambdas must not be nan"),
=======
    ([np.nan], True, 0.05, False, ValueError, "an element of lambdas must not be nan"),
>>>>>>> 76a11b70
    (
        [1],
        "",  #
        True,
        0.05,
        ValueError,
        "`tuning_method` must be either 'slope' or 'mse'",
    ),
    (
        [1],
        "mse",
        "",  #
        0.05,
        False,
        TypeError,
        "`use_bias_upper_bound` must be a bool",
    ),
    (
        [1],
        "slope",
        None,  #
        0.05,
        False,
        TypeError,
        "`use_bias_upper_bound` must be a bool",
    ),
    (
        [1],
        "mse",
        True,
        "",  #
        False,
        TypeError,
        "`delta` must be an instance of <class 'float'>",
    ),
    (
        [1],
        "slope",
        True,
        None,  #
        False,
        TypeError,
        "`delta` must be an instance of <class 'float'>",
    ),
    (
        [1],
        "mse",
        True,
        -1.0,  #
        False,
        ValueError,
        "`delta`= -1.0, must be >= 0.0.",
    ),
    (
        [1],
        "slope",
        True,
        1.1,  #
        False,
        ValueError,
        "`delta`= 1.1, must be <= 1.0.",
    ),
    (
        [1],
        True,
        1.0,
        "s",  #
        TypeError,
        r"`use_estimated_pscore` must be a bool, but <class 'str'> is given.",
    ),
]


@pytest.mark.parametrize(
<<<<<<< HEAD
    "lambdas, tuning_method, use_bias_upper_bound, delta, err, description",
=======
    "lambdas, use_bias_upper_bound, delta, use_estimated_pscore, err, description",
>>>>>>> 76a11b70
    invalid_input_of_dr_tuning_init,
)
def test_dr_tuning_init_using_invalid_inputs(
    lambdas,
    tuning_method,
    use_bias_upper_bound,
    delta,
    use_estimated_pscore,
    err,
    description,
):
    with pytest.raises(err, match=f"{description}*"):
        _ = DoublyRobustTuning(
            use_bias_upper_bound=use_bias_upper_bound,
            delta=delta,
            lambdas=lambdas,
<<<<<<< HEAD
            tuning_method=tuning_method,
=======
            use_estimated_pscore=use_estimated_pscore,
>>>>>>> 76a11b70
        )

    with pytest.raises(err, match=f"{description}*"):
        _ = SwitchDoublyRobustTuning(
            use_bias_upper_bound=use_bias_upper_bound,
            delta=delta,
            lambdas=lambdas,
<<<<<<< HEAD
            tuning_method=tuning_method,
=======
            use_estimated_pscore=use_estimated_pscore,
>>>>>>> 76a11b70
        )

    with pytest.raises(err, match=f"{description}*"):
        _ = DoublyRobustWithShrinkageTuning(
            use_bias_upper_bound=use_bias_upper_bound,
            delta=delta,
            lambdas=lambdas,
<<<<<<< HEAD
            tuning_method=tuning_method,
        )

    with pytest.raises(err, match=f"{description}*"):
        _ = SubGaussianDoublyRobustTuning(
            use_bias_upper_bound=use_bias_upper_bound,
            delta=delta,
            lambdas=lambdas,
            tuning_method=tuning_method,
=======
            use_estimated_pscore=use_estimated_pscore,
>>>>>>> 76a11b70
        )


valid_input_of_dr_init = [
    (np.inf, "infinite lambda_"),
    (0.3, "float lambda_"),
    (1, "integer lambda_"),
]


@pytest.mark.parametrize(
    "lambda_, description",
    valid_input_of_dr_init,
)
def test_dr_init_using_valid_input_data(lambda_: float, description: str) -> None:
    _ = DoublyRobust(lambda_=lambda_)
    _ = DoublyRobustWithShrinkage(lambda_=lambda_)
    _ = SwitchDoublyRobust(lambda_=lambda_)
    if lambda_ < np.inf:
        _ = SubGaussianDoublyRobust(lambda_=lambda_)


valid_input_of_dr_tuning_init = [
    ([0.3, 0.001], "slope", "float lambda_"),
    ([1], "mse", "integer lambda_"),
]


@pytest.mark.parametrize(
    "lambdas, tuning_method, description",
    valid_input_of_dr_tuning_init,
)
def test_dr_tuning_init_using_valid_input_data(lambdas, tuning_method, description):
    _ = DoublyRobustTuning(lambdas=lambdas, tuning_method=tuning_method)
    _ = DoublyRobustWithShrinkageTuning(
        lambdas=lambdas,
        tuning_method=tuning_method,
    )
    _ = SwitchDoublyRobustTuning(
        lambdas=lambdas,
        tuning_method=tuning_method,
    )
    _ = SubGaussianDoublyRobustTuning(
        lambdas=lambdas,
        tuning_method=tuning_method,
    )


# prepare instances
dm = DirectMethod()
dr = DoublyRobust()
dr_tuning_mse = DoublyRobustTuning(
    lambdas=[1, 100], tuning_method="mse", estimator_name="dr_tuning_mse"
)
dr_tuning_slope = DoublyRobustTuning(
    lambdas=[1, 100], tuning_method="slope", estimator_name="dr_tuning_slope"
)
dr_os_0 = DoublyRobustWithShrinkage(lambda_=0.0)
dr_os_tuning_mse = DoublyRobustWithShrinkageTuning(
    lambdas=[1, 100], tuning_method="mse", estimator_name="dr_os_tuning_mse"
)
dr_os_tuning_slope = DoublyRobustWithShrinkageTuning(
    lambdas=[1, 100], tuning_method="slope", estimator_name="dr_os_tuning_slope"
)
dr_os_max = DoublyRobustWithShrinkage(lambda_=np.inf)
sndr = SelfNormalizedDoublyRobust()
switch_dr_0 = SwitchDoublyRobust(lambda_=0.0)
switch_dr_tuning_mse = SwitchDoublyRobustTuning(
    lambdas=[1, 100], tuning_method="mse", estimator_name="switch_dr_tuning_mse"
)
switch_dr_tuning_slope = SwitchDoublyRobustTuning(
    lambdas=[1, 100], tuning_method="slope", estimator_name="switch_dr_tuning_slope"
)
switch_dr_max = SwitchDoublyRobust(lambda_=np.inf)
<<<<<<< HEAD
sg_dr_0 = SubGaussianDoublyRobust(lambda_=0.0)
sg_dr_tuning_mse = SubGaussianDoublyRobustTuning(
    lambdas=[0.01, 0.1], tuning_method="mse", estimator_name="sg_dr_tuning_mse"
)
sg_dr_tuning_slope = SubGaussianDoublyRobustTuning(
    lambdas=[0.01, 0.1], tuning_method="slope", estimator_name="sg_dr_tuning_slope"
)
sg_dr_max = SubGaussianDoublyRobust(lambda_=1.0)
=======
# estimated pscore
dr_estimated_pscore = DoublyRobust(use_estimated_pscore=True)
dr_os_estimated_pscore = DoublyRobustWithShrinkage(use_estimated_pscore=True)
dr_tuning_estimated_pscore = DoublyRobustTuning(
    lambdas=[1, 100],
    estimator_name="dr_tuning_estimated_pscore",
    use_estimated_pscore=True,
)
dr_os_tuning_estimated_pscore = DoublyRobustWithShrinkageTuning(
    lambdas=[1, 100],
    estimator_name="dr_os_tuning_estimated_pscore",
    use_estimated_pscore=True,
)
sndr_estimated_pscore = SelfNormalizedDoublyRobust(use_estimated_pscore=True)
switch_dr_estimated_pscore = SwitchDoublyRobust(use_estimated_pscore=True)
switch_dr_tuning_estimated_pscore = SwitchDoublyRobustTuning(
    lambdas=[1, 100],
    estimator_name="switch_dr_tuning_estimated_pscore",
    use_estimated_pscore=True,
)

>>>>>>> 76a11b70

dr_estimators = [
    dr,
    dr_tuning_mse,
    dr_tuning_slope,
    dr_os_0,
    dr_os_tuning_mse,
    dr_os_tuning_slope,
    dr_os_max,
    sndr,
    switch_dr_0,
<<<<<<< HEAD
    switch_dr_tuning_mse,
    switch_dr_tuning_slope,
    switch_dr_max,
    sg_dr_0,
    sg_dr_tuning_mse,
    sg_dr_tuning_slope,
    sg_dr_max,
=======
    switch_dr_tuning,
    dr_estimated_pscore,
    dr_os_estimated_pscore,
    dr_tuning_estimated_pscore,
    dr_os_tuning_estimated_pscore,
    sndr_estimated_pscore,
    switch_dr_estimated_pscore,
    switch_dr_tuning_estimated_pscore,
>>>>>>> 76a11b70
]


# dr and self-normalized dr
# action_dist, action, reward, pscore, position, estimated_rewards_by_reg_model, use_estimated_pscore, estimated_pscore, description
invalid_input_of_dr = [
    (
        generate_action_dist(5, 4, 3),
        None,  #
        np.zeros(5, dtype=int),
        np.ones(5),
        np.random.choice(3, size=5),
        np.zeros((5, 4, 3)),
        False,
        None,
        "action must be 1D array",
    ),
    (
        generate_action_dist(5, 4, 3),
        np.zeros(5, dtype=int),
        None,  #
        np.ones(5),
        np.random.choice(3, size=5),
        np.zeros((5, 4, 3)),
        False,
        None,
        "reward must be 1D array",
    ),
    (
        generate_action_dist(5, 4, 3),
        np.zeros(5, dtype=int),
        np.zeros(5, dtype=int),
        None,  #
        np.random.choice(3, size=5),
        np.zeros((5, 4, 3)),
        False,
        None,
        "pscore must be 1D array",
    ),
    (
        generate_action_dist(5, 4, 3),
        np.zeros(5, dtype=int),
        np.zeros(5, dtype=int),
        np.ones(5),
        np.random.choice(3, size=5),
        None,  #
        False,
        None,
        "estimated_rewards_by_reg_model must be 3D array",
    ),
    (
        generate_action_dist(5, 4, 3),
        np.zeros(5, dtype=float),  #
        np.zeros(5, dtype=int),
        np.ones(5),
        np.random.choice(3, size=5),
        np.zeros((5, 4, 3)),
        False,
        None,
        "action elements must be non-negative integers",
    ),
    (
        generate_action_dist(5, 4, 3),
        np.zeros(5, dtype=int) - 1,  #
        np.zeros(5, dtype=int),
        np.ones(5),
        np.random.choice(3, size=5),
        np.zeros((5, 4, 3)),
        False,
        None,
        "action elements must be non-negative integers",
    ),
    (
        generate_action_dist(5, 4, 3),
        "4",  #
        np.zeros(5, dtype=int),
        np.ones(5),
        np.random.choice(3, size=5),
        np.zeros((5, 4, 3)),
        False,
        None,
        "action must be 1D array",
    ),
    (
        generate_action_dist(5, 4, 3),
        np.zeros((3, 2), dtype=int),  #
        np.zeros(5, dtype=int),
        np.ones(5),
        np.random.choice(3, size=5),
        np.zeros((5, 4, 3)),
        False,
        None,
        "action must be 1D array",
    ),
    (
        generate_action_dist(5, 4, 3),
        np.zeros(5, dtype=int) + 8,  #
        np.zeros(5, dtype=int),
        np.ones(5),
        np.random.choice(3, size=5),
        np.zeros((5, 4, 3)),
        False,
        None,
        r"action elements must be smaller than`",
    ),
    (
        generate_action_dist(5, 4, 3),
        np.zeros(5, dtype=int),
        "4",  #
        np.ones(5),
        np.random.choice(3, size=5),
        np.zeros((5, 4, 3)),
        False,
        None,
        "reward must be 1D array",
    ),
    (
        generate_action_dist(5, 4, 3),
        np.zeros(5, dtype=int),
        np.zeros((3, 2), dtype=int),  #
        np.ones(5),
        np.random.choice(3, size=5),
        np.zeros((5, 4, 3)),
        False,
        None,
        "reward must be 1D array",
    ),
    (
        generate_action_dist(5, 4, 3),
        np.zeros(5, dtype=int),
        np.zeros(4, dtype=int),  #
        np.ones(5),
        np.random.choice(3, size=5),
        np.zeros((5, 4, 3)),
        False,
        None,
        "Expected `action.shape[0]",
    ),
    (
        generate_action_dist(5, 4, 3),
        np.zeros(5, dtype=int),
        np.zeros(5, dtype=int),
        "4",  #
        np.random.choice(3, size=5),
        np.zeros((5, 4, 3)),
        False,
        None,
        "pscore must be 1D array",
    ),
    (
        generate_action_dist(5, 4, 3),
        np.zeros(5, dtype=int),
        np.zeros(5, dtype=int),
        np.ones((5, 3)),  #
        np.random.choice(3, size=5),
        np.zeros((5, 4, 3)),
        False,
        None,
        "pscore must be 1D array",
    ),
    (
        generate_action_dist(5, 4, 3),
        np.zeros(5, dtype=int),
        np.zeros(5, dtype=int),
        np.ones(4),  #
        np.random.choice(3, size=5),
        np.zeros((5, 4, 3)),
        False,
        None,
        "Expected `action.shape[0]",
    ),
    (
        generate_action_dist(5, 4, 3),
        np.zeros(5, dtype=int),
        np.zeros(5, dtype=int),
        np.arange(5),  #
        np.random.choice(3, size=5),
        np.zeros((5, 4, 3)),
        False,
        None,
        "pscore must be positive",
    ),
    (
        generate_action_dist(5, 4, 3),
        np.zeros(5, dtype=int),
        np.zeros(5, dtype=int),
        np.ones(5),
        np.random.choice(3, size=5),
        np.zeros((5, 4, 2)),  #
        False,
        None,
        "Expected `estimated_rewards_by_reg_model.shape == action_dist.shape`, but found it False",
    ),
    (
        generate_action_dist(5, 4, 3),
        np.zeros(5, dtype=int),
        np.zeros(5, dtype=int),
        np.ones(5),
        np.random.choice(3, size=5),
        "4",  #
        False,
        None,
        "estimated_rewards_by_reg_model must be 3D array",
    ),
    (
        generate_action_dist(5, 4, 3),
        np.zeros(5, dtype=int),
        np.zeros(5, dtype=int),
        np.ones(5),
        np.random.choice(3, size=5),
        np.zeros((5, 4, 3)),
        True,
        None,  #
        "estimated_pscore must be 1D array",
    ),
    (
        generate_action_dist(5, 4, 3),
        np.zeros(5, dtype=int),
        np.zeros(5, dtype=int),
        None,
        np.random.choice(3, size=5),
        np.zeros((5, 4, 3)),
        True,
        np.arange(5),  #
        "pscore must be positive",
    ),
]


@pytest.mark.parametrize(
    "action_dist, action, reward, pscore, position, estimated_rewards_by_reg_model, use_estimated_pscore, estimated_pscore, description",
    invalid_input_of_dr,
)
def test_dr_using_invalid_input_data(
    action_dist: np.ndarray,
    action: np.ndarray,
    reward: np.ndarray,
    pscore: np.ndarray,
    position: np.ndarray,
    estimated_rewards_by_reg_model: np.ndarray,
    use_estimated_pscore: bool,
    estimated_pscore: np.ndarray,
    description: str,
) -> None:
    dr = DoublyRobust(use_estimated_pscore=use_estimated_pscore)
    dr_tuning = DoublyRobustTuning(
        lambdas=[1, 100],
        estimator_name="dr_tuning",
        use_estimated_pscore=use_estimated_pscore,
    )
    sndr = SelfNormalizedDoublyRobust(use_estimated_pscore=use_estimated_pscore)
    # estimate_intervals function raises ValueError of all estimators
    for estimator in [dr, sndr, dr_tuning_mse, dr_tuning_slope]:
        with pytest.raises(ValueError, match=f"{description}*"):
            _ = estimator.estimate_policy_value(
                action_dist=action_dist,
                action=action,
                reward=reward,
                pscore=pscore,
                position=position,
                estimated_rewards_by_reg_model=estimated_rewards_by_reg_model,
                estimated_pscore=estimated_pscore,
            )
        with pytest.raises(ValueError, match=f"{description}*"):
            _ = estimator.estimate_interval(
                action_dist=action_dist,
                action=action,
                reward=reward,
                pscore=pscore,
                position=position,
                estimated_rewards_by_reg_model=estimated_rewards_by_reg_model,
                estimated_pscore=estimated_pscore,
            )


# dr variants
valid_input_of_dr_variants = [
    (
        generate_action_dist(5, 4, 3),
        np.random.choice(4, size=5),
        np.zeros(5, dtype=int),
        np.random.uniform(low=0.5, high=1.0, size=5),
        np.random.choice(3, size=5),
        np.zeros((5, 4, 3)),
        np.random.uniform(low=0.5, high=1.0, size=5),
        0.5,
        "all arguments are given and len_list > 1",
    )
]


@pytest.mark.parametrize(
    "action_dist, action, reward, pscore, position, estimated_rewards_by_reg_model, estimated_pscore, hyperparameter, description",
    valid_input_of_dr_variants,
)
def test_dr_variants_using_valid_input_data(
    action_dist: np.ndarray,
    action: np.ndarray,
    reward: np.ndarray,
    pscore: np.ndarray,
    position: np.ndarray,
    estimated_rewards_by_reg_model: np.ndarray,
    estimated_pscore: np.ndarray,
    hyperparameter: float,
    description: str,
) -> None:
    # check dr variants
    switch_dr = SwitchDoublyRobust(lambda_=hyperparameter)
    switch_dr_tuning_mse = SwitchDoublyRobustTuning(
        lambdas=[hyperparameter, hyperparameter * 10],
        tuning_method="mse",
    )
    switch_dr_tuning_slope = SwitchDoublyRobustTuning(
        lambdas=[hyperparameter, hyperparameter * 10],
        tuning_method="slope",
    )
    dr_os = DoublyRobustWithShrinkage(lambda_=hyperparameter)
    dr_os_tuning_mse = DoublyRobustWithShrinkageTuning(
        lambdas=[hyperparameter, hyperparameter * 10],
        tuning_method="mse",
    )
    dr_os_tuning_slope = DoublyRobustWithShrinkageTuning(
        lambdas=[hyperparameter, hyperparameter * 10],
        tuning_method="slope",
    )
    sg_dr = SubGaussianDoublyRobust(lambda_=hyperparameter)
    sg_dr_tuning_mse = SubGaussianDoublyRobustTuning(
        lambdas=[hyperparameter, hyperparameter / 10],
        tuning_method="mse",
    )
<<<<<<< HEAD
    sg_dr_tuning_slope = SubGaussianDoublyRobustTuning(
        lambdas=[hyperparameter, hyperparameter / 10],
        tuning_method="slope",
    )
    for estimator in [
        switch_dr,
        switch_dr_tuning_mse,
        switch_dr_tuning_slope,
        dr_os,
        dr_os_tuning_mse,
        dr_os_tuning_slope,
        sg_dr,
        sg_dr_tuning_mse,
        sg_dr_tuning_slope,
=======
    switch_dr_estimated_pscore = SwitchDoublyRobust(
        lambda_=hyperparameter, use_estimated_pscore=True
    )
    switch_dr_tuning_estimated_pscore = SwitchDoublyRobustTuning(
        lambdas=[hyperparameter, hyperparameter * 10], use_estimated_pscore=True
    )
    dr_os_estimated_pscore = DoublyRobustWithShrinkage(
        lambda_=hyperparameter, use_estimated_pscore=True
    )
    dr_os_tuning_estimated_pscore = DoublyRobustWithShrinkageTuning(
        lambdas=[hyperparameter, hyperparameter * 10], use_estimated_pscore=True
    )
    for estimator in [
        switch_dr,
        switch_dr_tuning,
        dr_os,
        dr_os_tuning,
        switch_dr_estimated_pscore,
        switch_dr_tuning_estimated_pscore,
        dr_os_estimated_pscore,
        dr_os_tuning_estimated_pscore,
>>>>>>> 76a11b70
    ]:
        est = estimator.estimate_policy_value(
            action_dist=action_dist,
            action=action,
            reward=reward,
            pscore=pscore,
            position=position,
            estimated_rewards_by_reg_model=estimated_rewards_by_reg_model,
            estimated_pscore=estimated_pscore,
        )
        assert est == 0.0, f"policy value must be 0, but {est}"


def test_dr_using_random_evaluation_policy(
    synthetic_bandit_feedback: BanditFeedback, random_action_dist: np.ndarray
) -> None:
    """
    Test the format of dr variants using synthetic bandit data and random evaluation policy
    """
    expected_reward = synthetic_bandit_feedback["expected_reward"][:, :, np.newaxis]
    action_dist = random_action_dist
    # prepare input dict
    input_dict = {
        k: v
        for k, v in synthetic_bandit_feedback.items()
        if k in ["reward", "action", "pscore", "position"]
    }
    input_dict["action_dist"] = action_dist
    input_dict["estimated_rewards_by_reg_model"] = expected_reward
    input_dict["estimated_pscore"] = input_dict["pscore"]
    # dr estimators require all arguments
    for estimator in dr_estimators:
        estimated_policy_value = estimator.estimate_policy_value(**input_dict)
        assert isinstance(
            estimated_policy_value, float
        ), f"invalid type response: {estimator}"
    # remove necessary keys
    del input_dict["reward"]
    del input_dict["action"]
    del input_dict["estimated_rewards_by_reg_model"]
    for estimator in dr_estimators:
        with pytest.raises(
            TypeError,
            match=re.escape(
                "estimate_policy_value() missing 3 required positional arguments: 'reward', 'action', and 'estimated_rewards_by_reg_model'"
            ),
        ):
            _ = estimator.estimate_policy_value(**input_dict)


def test_boundedness_of_sndr_using_random_evaluation_policy(
    synthetic_bandit_feedback: BanditFeedback, random_action_dist: np.ndarray
) -> None:
    """
    Test the boundedness of sndr estimators using synthetic bandit data and random evaluation policy
    """
    expected_reward = synthetic_bandit_feedback["expected_reward"][:, :, np.newaxis]
    action_dist = random_action_dist
    # prepare input dict
    input_dict = {
        k: v
        for k, v in synthetic_bandit_feedback.items()
        if k in ["reward", "action", "pscore", "position"]
    }
    input_dict["action_dist"] = action_dist
    input_dict["estimated_rewards_by_reg_model"] = expected_reward
    # make pscore too small (to check the boundedness of sndr)
    input_dict["pscore"] = input_dict["pscore"] ** 3
    estimated_policy_value = sndr.estimate_policy_value(**input_dict)
    assert (
        estimated_policy_value <= 2
    ), f"estimated policy value of sndr should be smaller than or equal to 2 (because of its 2-boundedness), but the value is: {estimated_policy_value}"


def test_dr_os_using_random_evaluation_policy(
    synthetic_bandit_feedback: BanditFeedback, random_action_dist: np.ndarray
) -> None:
    """
    Test the dr shrinkage estimators using synthetic bandit data and random evaluation policy
    """
    expected_reward = synthetic_bandit_feedback["expected_reward"][:, :, np.newaxis]
    action_dist = random_action_dist
    # prepare input dict
    input_dict = {
        k: v
        for k, v in synthetic_bandit_feedback.items()
        if k in ["reward", "action", "pscore", "position"]
    }
    input_dict["action_dist"] = action_dist
    input_dict["estimated_rewards_by_reg_model"] = expected_reward
    dm_value = dm.estimate_policy_value(**input_dict)
    dr_value = dr.estimate_policy_value(**input_dict)
    dr_os_0_value = dr_os_0.estimate_policy_value(**input_dict)
    dr_os_max_value = dr_os_max.estimate_policy_value(**input_dict)
    assert (
        dm_value == dr_os_0_value
    ), "DoublyRobustWithShrinkage (lambda=0) should be the same as DirectMethod"
    assert (
        np.abs(dr_value - dr_os_max_value) < 1e-5
    ), "DoublyRobustWithShrinkage (lambda=inf) should be almost the same as DoublyRobust"


def test_switch_dr_using_random_evaluation_policy(
    synthetic_bandit_feedback: BanditFeedback, random_action_dist: np.ndarray
) -> None:
    """
    Test the switch_dr using synthetic bandit data and random evaluation policy
    """
    expected_reward = synthetic_bandit_feedback["expected_reward"][:, :, np.newaxis]
    action_dist = random_action_dist
    # prepare input dict
    input_dict = {
        k: v
        for k, v in synthetic_bandit_feedback.items()
        if k in ["reward", "action", "pscore", "position"]
    }
    input_dict["action_dist"] = action_dist
    input_dict["estimated_rewards_by_reg_model"] = expected_reward
    dm_value = dm.estimate_policy_value(**input_dict)
    dr_value = dr.estimate_policy_value(**input_dict)
    switch_dr_0_value = switch_dr_0.estimate_policy_value(**input_dict)
    switch_dr_max_value = switch_dr_max.estimate_policy_value(**input_dict)
    assert (
        dm_value == switch_dr_0_value
    ), "SwitchDR (lambda=0) should be the same as DirectMethod"
    assert (
        dr_value == switch_dr_max_value
    ), "SwitchDR (lambda=1e10) should be the same as DoublyRobust"
<<<<<<< HEAD


def test_sg_dr_using_random_evaluation_policy(
    synthetic_bandit_feedback: BanditFeedback, random_action_dist: np.ndarray
) -> None:
    """
    Test the switch_dr using synthetic bandit data and random evaluation policy
    """
    expected_reward = synthetic_bandit_feedback["expected_reward"][:, :, np.newaxis]
    action_dist = random_action_dist
    # prepare input dict
    input_dict = {
        k: v
        for k, v in synthetic_bandit_feedback.items()
        if k in ["reward", "action", "pscore", "position"]
    }
    input_dict["action_dist"] = action_dist
    input_dict["estimated_rewards_by_reg_model"] = expected_reward
    dr_value = dr.estimate_policy_value(**input_dict)
    sg_dr_0_value = sg_dr_0.estimate_policy_value(**input_dict)
    assert (
        dr_value == sg_dr_0_value
    ), "SG-DR (lambda=0) should be the same as DoublyRobust"
=======
    input_dict["estimated_pscore"] = input_dict["pscore"]
    del input_dict["pscore"]
    dr_value_estimated_pscore = dr_estimated_pscore.estimate_policy_value(**input_dict)
    assert (
        dr_value == dr_value_estimated_pscore
    ), "DoublyRobust with estimated_pscore (which is the same as pscore) should be the same as DoublyRobust"
>>>>>>> 76a11b70
<|MERGE_RESOLUTION|>--- conflicted
+++ resolved
@@ -122,16 +122,21 @@
         ValueError,
         "`an element of lambdas`= -1.0, must be >= 0.0.",
     ),
-<<<<<<< HEAD
-    ([np.nan], "mse", True, 0.05, ValueError, "an element of lambdas must not be nan"),
-=======
-    ([np.nan], True, 0.05, False, ValueError, "an element of lambdas must not be nan"),
->>>>>>> 76a11b70
+    (
+        [np.nan],
+        "mse",
+        True,
+        0.05,
+        False,
+        ValueError,
+        "an element of lambdas must not be nan",
+    ),
     (
         [1],
         "",  #
         True,
         0.05,
+        False,
         ValueError,
         "`tuning_method` must be either 'slope' or 'mse'",
     ),
@@ -191,6 +196,7 @@
     ),
     (
         [1],
+        "slope",
         True,
         1.0,
         "s",  #
@@ -201,11 +207,7 @@
 
 
 @pytest.mark.parametrize(
-<<<<<<< HEAD
-    "lambdas, tuning_method, use_bias_upper_bound, delta, err, description",
-=======
-    "lambdas, use_bias_upper_bound, delta, use_estimated_pscore, err, description",
->>>>>>> 76a11b70
+    "lambdas, tuning_method, use_bias_upper_bound, delta, use_estimated_pscore, err, description",
     invalid_input_of_dr_tuning_init,
 )
 def test_dr_tuning_init_using_invalid_inputs(
@@ -222,11 +224,8 @@
             use_bias_upper_bound=use_bias_upper_bound,
             delta=delta,
             lambdas=lambdas,
-<<<<<<< HEAD
             tuning_method=tuning_method,
-=======
             use_estimated_pscore=use_estimated_pscore,
->>>>>>> 76a11b70
         )
 
     with pytest.raises(err, match=f"{description}*"):
@@ -234,11 +233,8 @@
             use_bias_upper_bound=use_bias_upper_bound,
             delta=delta,
             lambdas=lambdas,
-<<<<<<< HEAD
             tuning_method=tuning_method,
-=======
             use_estimated_pscore=use_estimated_pscore,
->>>>>>> 76a11b70
         )
 
     with pytest.raises(err, match=f"{description}*"):
@@ -246,8 +242,8 @@
             use_bias_upper_bound=use_bias_upper_bound,
             delta=delta,
             lambdas=lambdas,
-<<<<<<< HEAD
             tuning_method=tuning_method,
+            use_estimated_pscore=use_estimated_pscore,
         )
 
     with pytest.raises(err, match=f"{description}*"):
@@ -256,9 +252,7 @@
             delta=delta,
             lambdas=lambdas,
             tuning_method=tuning_method,
-=======
             use_estimated_pscore=use_estimated_pscore,
->>>>>>> 76a11b70
         )
 
 
@@ -333,7 +327,6 @@
     lambdas=[1, 100], tuning_method="slope", estimator_name="switch_dr_tuning_slope"
 )
 switch_dr_max = SwitchDoublyRobust(lambda_=np.inf)
-<<<<<<< HEAD
 sg_dr_0 = SubGaussianDoublyRobust(lambda_=0.0)
 sg_dr_tuning_mse = SubGaussianDoublyRobustTuning(
     lambdas=[0.01, 0.1], tuning_method="mse", estimator_name="sg_dr_tuning_mse"
@@ -342,7 +335,6 @@
     lambdas=[0.01, 0.1], tuning_method="slope", estimator_name="sg_dr_tuning_slope"
 )
 sg_dr_max = SubGaussianDoublyRobust(lambda_=1.0)
-=======
 # estimated pscore
 dr_estimated_pscore = DoublyRobust(use_estimated_pscore=True)
 dr_os_estimated_pscore = DoublyRobustWithShrinkage(use_estimated_pscore=True)
@@ -364,7 +356,6 @@
     use_estimated_pscore=True,
 )
 
->>>>>>> 76a11b70
 
 dr_estimators = [
     dr,
@@ -376,7 +367,6 @@
     dr_os_max,
     sndr,
     switch_dr_0,
-<<<<<<< HEAD
     switch_dr_tuning_mse,
     switch_dr_tuning_slope,
     switch_dr_max,
@@ -384,8 +374,6 @@
     sg_dr_tuning_mse,
     sg_dr_tuning_slope,
     sg_dr_max,
-=======
-    switch_dr_tuning,
     dr_estimated_pscore,
     dr_os_estimated_pscore,
     dr_tuning_estimated_pscore,
@@ -393,7 +381,6 @@
     sndr_estimated_pscore,
     switch_dr_estimated_pscore,
     switch_dr_tuning_estimated_pscore,
->>>>>>> 76a11b70
 ]
 
 
@@ -646,7 +633,7 @@
     )
     sndr = SelfNormalizedDoublyRobust(use_estimated_pscore=use_estimated_pscore)
     # estimate_intervals function raises ValueError of all estimators
-    for estimator in [dr, sndr, dr_tuning_mse, dr_tuning_slope]:
+    for estimator in [dr, sndr, dr_tuning]:
         with pytest.raises(ValueError, match=f"{description}*"):
             _ = estimator.estimate_policy_value(
                 action_dist=action_dist,
@@ -724,44 +711,36 @@
         lambdas=[hyperparameter, hyperparameter / 10],
         tuning_method="mse",
     )
-<<<<<<< HEAD
     sg_dr_tuning_slope = SubGaussianDoublyRobustTuning(
         lambdas=[hyperparameter, hyperparameter / 10],
         tuning_method="slope",
     )
+    switch_dr_estimated_pscore = SwitchDoublyRobust(
+        lambda_=hyperparameter, use_estimated_pscore=True
+    )
+    switch_dr_tuning_estimated_pscore = SwitchDoublyRobustTuning(
+        lambdas=[hyperparameter, hyperparameter * 10], use_estimated_pscore=True
+    )
+    dr_os_estimated_pscore = DoublyRobustWithShrinkage(
+        lambda_=hyperparameter, use_estimated_pscore=True
+    )
+    dr_os_tuning_estimated_pscore = DoublyRobustWithShrinkageTuning(
+        lambdas=[hyperparameter, hyperparameter * 10], use_estimated_pscore=True
+    )
     for estimator in [
+        sg_dr,
+        sg_dr_tuning_mse,
+        sg_dr_tuning_slope,
         switch_dr,
         switch_dr_tuning_mse,
         switch_dr_tuning_slope,
+        switch_dr_estimated_pscore,
+        switch_dr_tuning_estimated_pscore,
         dr_os,
         dr_os_tuning_mse,
         dr_os_tuning_slope,
-        sg_dr,
-        sg_dr_tuning_mse,
-        sg_dr_tuning_slope,
-=======
-    switch_dr_estimated_pscore = SwitchDoublyRobust(
-        lambda_=hyperparameter, use_estimated_pscore=True
-    )
-    switch_dr_tuning_estimated_pscore = SwitchDoublyRobustTuning(
-        lambdas=[hyperparameter, hyperparameter * 10], use_estimated_pscore=True
-    )
-    dr_os_estimated_pscore = DoublyRobustWithShrinkage(
-        lambda_=hyperparameter, use_estimated_pscore=True
-    )
-    dr_os_tuning_estimated_pscore = DoublyRobustWithShrinkageTuning(
-        lambdas=[hyperparameter, hyperparameter * 10], use_estimated_pscore=True
-    )
-    for estimator in [
-        switch_dr,
-        switch_dr_tuning,
-        dr_os,
-        dr_os_tuning,
-        switch_dr_estimated_pscore,
-        switch_dr_tuning_estimated_pscore,
         dr_os_estimated_pscore,
         dr_os_tuning_estimated_pscore,
->>>>>>> 76a11b70
     ]:
         est = estimator.estimate_policy_value(
             action_dist=action_dist,
@@ -890,7 +869,6 @@
     assert (
         dr_value == switch_dr_max_value
     ), "SwitchDR (lambda=1e10) should be the same as DoublyRobust"
-<<<<<<< HEAD
 
 
 def test_sg_dr_using_random_evaluation_policy(
@@ -914,11 +892,9 @@
     assert (
         dr_value == sg_dr_0_value
     ), "SG-DR (lambda=0) should be the same as DoublyRobust"
-=======
     input_dict["estimated_pscore"] = input_dict["pscore"]
     del input_dict["pscore"]
     dr_value_estimated_pscore = dr_estimated_pscore.estimate_policy_value(**input_dict)
     assert (
         dr_value == dr_value_estimated_pscore
-    ), "DoublyRobust with estimated_pscore (which is the same as pscore) should be the same as DoublyRobust"
->>>>>>> 76a11b70
+    ), "DoublyRobust with estimated_pscore (which is the same as pscore) should be the same as DoublyRobust"