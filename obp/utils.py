# Copyright (c) Yuta Saito, Yusuke Narita, and ZOZO Technologies, Inc. All rights reserved.
# Licensed under the Apache 2.0 License.

"""Useful Tools."""
from typing import Dict, Optional, Union

import numpy as np
from sklearn.utils import check_random_state
<<<<<<< HEAD
from sklearn.utils.validation import _deprecate_positional_args
import torch
=======
>>>>>>> 07e545e1


def check_confidence_interval_arguments(
    alpha: float = 0.05,
    n_bootstrap_samples: int = 10000,
    random_state: Optional[int] = None,
) -> Optional[ValueError]:
    """Check confidence interval arguments.

    Parameters
    ----------
    alpha: float, default=0.05
        Significant level of confidence intervals.

    n_bootstrap_samples: int, default=10000
        Number of resampling performed in the bootstrap procedure.

    random_state: int, default=None
        Controls the random seed in bootstrap sampling.

    Returns
    ----------
    estimated_confidence_interval: Dict[str, float]
        Dictionary storing the estimated mean and upper-lower confidence bounds.

    """
    if not (isinstance(alpha, float) and (0.0 < alpha < 1.0)):
        raise ValueError(
            f"alpha must be a positive float (< 1.0), but {alpha} is given"
        )
    if not (isinstance(n_bootstrap_samples, int) and n_bootstrap_samples > 0):
        raise ValueError(
            f"n_bootstrap_samples must be a positive integer, but {n_bootstrap_samples} is given"
        )
    if random_state is not None and not isinstance(random_state, int):
        raise ValueError(
            f"random_state must be an integer, but {random_state} is given"
        )


def estimate_confidence_interval_by_bootstrap(
    samples: np.ndarray,
    alpha: float = 0.05,
    n_bootstrap_samples: int = 10000,
    random_state: Optional[int] = None,
) -> Dict[str, float]:
    """Estimate confidence interval by nonparametric bootstrap-like procedure.

    Parameters
    ----------
    samples: array-like
        Empirical observed samples to be used to estimate cumulative distribution function.

    alpha: float, default=0.05
        Significant level of confidence intervals.

    n_bootstrap_samples: int, default=10000
        Number of resampling performed in the bootstrap procedure.

    random_state: int, default=None
        Controls the random seed in bootstrap sampling.

    Returns
    ----------
    estimated_confidence_interval: Dict[str, float]
        Dictionary storing the estimated mean and upper-lower confidence bounds.

    """
    check_confidence_interval_arguments(
        alpha=alpha, n_bootstrap_samples=n_bootstrap_samples, random_state=random_state
    )

    boot_samples = list()
    random_ = check_random_state(random_state)
    for _ in np.arange(n_bootstrap_samples):
        boot_samples.append(np.mean(random_.choice(samples, size=samples.shape[0])))
    lower_bound = np.percentile(boot_samples, 100 * (alpha / 2))
    upper_bound = np.percentile(boot_samples, 100 * (1.0 - alpha / 2))
    return {
        "mean": np.mean(boot_samples),
        f"{100 * (1. - alpha)}% CI (lower)": lower_bound,
        f"{100 * (1. - alpha)}% CI (upper)": upper_bound,
    }


def convert_to_action_dist(
    n_actions: int,
    selected_actions: np.ndarray,
) -> np.ndarray:
    """Convert selected actions (output of `run_bandit_simulation`) to distribution over actions.

    Parameters
    ----------
    n_actions: int
        Number of actions.

    selected_actions: array-like, shape (n_rounds, len_list)
            Sequence of actions selected by evaluation policy
            at each round in offline bandit simulation.

    Returns
    ----------
    action_dist: array-like, shape (n_rounds, n_actions, len_list)
        Action choice probabilities (can be deterministic).

    """
    n_rounds, len_list = selected_actions.shape
    action_dist = np.zeros((n_rounds, n_actions, len_list))
    for pos in np.arange(len_list):
        selected_actions_ = selected_actions[:, pos]
        action_dist[
            np.arange(n_rounds),
            selected_actions_,
            pos * np.ones(n_rounds, int),
        ] = 1
    return action_dist


def check_bandit_feedback_inputs(
    context: np.ndarray,
    action: np.ndarray,
    reward: np.ndarray,
    expected_reward: Optional[np.ndarray] = None,
    position: Optional[np.ndarray] = None,
    pscore: Optional[np.ndarray] = None,
    action_context: Optional[np.ndarray] = None,
) -> Optional[ValueError]:
    """Check inputs for bandit learning or simulation.

    Parameters
    -----------
    context: array-like, shape (n_rounds, dim_context)
        Context vectors in each round, i.e., :math:`x_t`.

    action: array-like, shape (n_rounds,)
        Action sampled by a behavior policy in each round of the logged bandit feedback, i.e., :math:`a_t`.

    reward: array-like, shape (n_rounds,)
        Observed rewards (or outcome) in each round, i.e., :math:`r_t`.

    expected_reward: array-like, shape (n_rounds, n_actions), default=None
        Expected rewards (or outcome) in each round, i.e., :math:`\\mathbb{E}[r_t]`.

    position: array-like, shape (n_rounds,), default=None
        Positions of each round in the given logged bandit feedback.

    pscore: array-like, shape (n_rounds,), default=None
        Propensity scores, the probability of selecting each action by behavior policy,
        in the given logged bandit feedback.

    action_context: array-like, shape (n_actions, dim_action_context)
        Context vectors characterizing each action.

    """
    if not isinstance(context, np.ndarray):
        raise ValueError("context must be ndarray")
    if context.ndim != 2:
        raise ValueError("context must be 2-dimensional")
    if not isinstance(action, np.ndarray):
        raise ValueError("action must be ndarray")
    if action.ndim != 1:
        raise ValueError("action must be 1-dimensional")
    if not isinstance(reward, np.ndarray):
        raise ValueError("reward must be ndarray")
    if reward.ndim != 1:
        raise ValueError("reward must be 1-dimensional")
    if not (action.dtype == int and action.min() >= 0):
        raise ValueError("action elements must be non-negative integers")

    if expected_reward is not None:
        if not isinstance(expected_reward, np.ndarray):
            raise ValueError("expected_reward must be ndarray")
        if expected_reward.ndim != 2:
            raise ValueError("expected_reward must be 2-dimensional")
        if not (
            context.shape[0]
            == action.shape[0]
            == reward.shape[0]
            == expected_reward.shape[0]
        ):
            raise ValueError(
                "context, action, reward, and expected_reward must be the same size."
            )
        if action.max() >= expected_reward.shape[1]:
            raise ValueError(
                "action elements must be smaller than the size of the second dimension of expected_reward"
            )
    if pscore is not None:
        if not isinstance(pscore, np.ndarray):
            raise ValueError("pscore must be ndarray")
        if pscore.ndim != 1:
            raise ValueError("pscore must be 1-dimensional")
        if not (
            context.shape[0] == action.shape[0] == reward.shape[0] == pscore.shape[0]
        ):
            raise ValueError(
                "context, action, reward, and pscore must be the same size."
            )
        if np.any(pscore <= 0):
            raise ValueError("pscore must be positive")

    if position is not None:
        if not isinstance(position, np.ndarray):
            raise ValueError("position must be ndarray")
        if position.ndim != 1:
            raise ValueError("position must be 1-dimensional")
        if not (
            context.shape[0] == action.shape[0] == reward.shape[0] == position.shape[0]
        ):
            raise ValueError(
                "context, action, reward, and position must be the same size."
            )
        if not (position.dtype == int and position.min() >= 0):
            raise ValueError("position elements must be non-negative integers")
    else:
        if not (context.shape[0] == action.shape[0] == reward.shape[0]):
            raise ValueError("context, action, and reward must be the same size.")
    if action_context is not None:
        if not isinstance(action_context, np.ndarray):
            raise ValueError("action_context must be ndarray")
        if action_context.ndim != 2:
            raise ValueError("action_context must be 2-dimensional")
        if action.max() >= action_context.shape[0]:
            raise ValueError(
                "action elements must be smaller than the size of the first dimension of action_context"
            )


def check_ope_inputs(
    action_dist: np.ndarray,
    position: Optional[np.ndarray] = None,
    action: Optional[np.ndarray] = None,
    reward: Optional[np.ndarray] = None,
    pscore: Optional[np.ndarray] = None,
    estimated_rewards_by_reg_model: Optional[np.ndarray] = None,
) -> Optional[ValueError]:
    """Check inputs for bandit learning or simulation.

    Parameters
    -----------
    action_dist: array-like, shape (n_rounds, n_actions, len_list)
        Action choice probabilities by the evaluation policy (can be deterministic), i.e., :math:`\\pi_e(a_t|x_t)`.

    position: array-like, shape (n_rounds,), default=None
        Positions of each round in the given logged bandit feedback.

    action: array-like, shape (n_rounds,), default=None
        Action sampled by a behavior policy in each round of the logged bandit feedback, i.e., :math:`a_t`.

    reward: array-like, shape (n_rounds,), default=None
        Observed rewards (or outcome) in each round, i.e., :math:`r_t`.

    pscore: array-like, shape (n_rounds,), default=None
        Propensity scores, the probability of selecting each action by behavior policy,
        in the given logged bandit feedback.

    estimated_rewards_by_reg_model: array-like, shape (n_rounds, n_actions, len_list), default=None
        Expected rewards for each round, action, and position estimated by a regression model, i.e., :math:`\\hat{q}(x_t,a_t)`.

    """
    # action_dist
    if not isinstance(action_dist, np.ndarray):
        raise ValueError("action_dist must be ndarray")
    if action_dist.ndim != 3:
        raise ValueError(
            f"action_dist.ndim must be 3-dimensional, but is {action_dist.ndim}"
        )
    if not np.allclose(action_dist.sum(axis=1), 1):
        raise ValueError("action_dist must be a probability distribution")

    # position
    if position is not None:
        if not isinstance(position, np.ndarray):
            raise ValueError("position must be ndarray")
        if position.ndim != 1:
            raise ValueError("position must be 1-dimensional")
        if not (position.shape[0] == action_dist.shape[0]):
            raise ValueError(
                "the first dimension of position and the first dimension of action_dist must be the same"
            )
        if not (position.dtype == int and position.min() >= 0):
            raise ValueError("position elements must be non-negative integers")
        if position.max() >= action_dist.shape[2]:
            raise ValueError(
                "position elements must be smaller than the third dimension of action_dist"
            )
    elif action_dist.shape[2] > 1:
        raise ValueError(
            "position elements must be given when the third dimension of action_dist is greater than 1"
        )

    # estimated_rewards_by_reg_model
    if estimated_rewards_by_reg_model is not None:
        if not isinstance(estimated_rewards_by_reg_model, np.ndarray):
            raise ValueError("estimated_rewards_by_reg_model must be ndarray")
        if estimated_rewards_by_reg_model.shape != action_dist.shape:
            raise ValueError(
                "estimated_rewards_by_reg_model.shape must be the same as action_dist.shape"
            )

    # action, reward
    if action is not None or reward is not None:
        if not isinstance(action, np.ndarray):
            raise ValueError("action must be ndarray")
        if action.ndim != 1:
            raise ValueError("action must be 1-dimensional")
        if not isinstance(reward, np.ndarray):
            raise ValueError("reward must be ndarray")
        if reward.ndim != 1:
            raise ValueError("reward must be 1-dimensional")
        if not (action.shape[0] == reward.shape[0]):
            raise ValueError("action and reward must be the same size.")
        if not (action.dtype == int and action.min() >= 0):
            raise ValueError("action elements must be non-negative integers")
        if action.max() >= action_dist.shape[1]:
            raise ValueError(
                "action elements must be smaller than the second dimension of action_dist"
            )

    # pscpre
    if pscore is not None:
        if not isinstance(pscore, np.ndarray):
            raise ValueError("pscore must be ndarray")
        if pscore.ndim != 1:
            raise ValueError("pscore must be 1-dimensional")
        if not (action.shape[0] == reward.shape[0] == pscore.shape[0]):
            raise ValueError("action, reward, and pscore must be the same size.")
        if np.any(pscore <= 0):
            raise ValueError("pscore must be positive")


def check_ope_inputs_tensor(
    action_dist: torch.Tensor,
    position: Optional[torch.Tensor] = None,
    action: Optional[torch.Tensor] = None,
    reward: Optional[torch.Tensor] = None,
    pscore: Optional[torch.Tensor] = None,
    estimated_rewards_by_reg_model: Optional[torch.Tensor] = None,
) -> Optional[ValueError]:
    """Check inputs for bandit learning or simulation.
    This is intended for being used with NNPolicyLearner.

    Parameters
    -----------
    action_dist: Tensor, shape (n_rounds, n_actions, len_list)
        Action choice probabilities by the evaluation policy (can be deterministic), i.e., :math:`\\pi_e(a_t|x_t)`.

    position: Tensor, shape (n_rounds,), default=None
        Positions of each round in the given logged bandit feedback.

    action: Tensor, shape (n_rounds,), default=None
        Action sampled by a behavior policy in each round of the logged bandit feedback, i.e., :math:`a_t`.

    reward: Tensor, shape (n_rounds,), default=None
        Observed rewards (or outcome) in each round, i.e., :math:`r_t`.

    pscore: Tensor, shape (n_rounds,), default=None
        Propensity scores, the probability of selecting each action by behavior policy,
        in the given logged bandit feedback.

    estimated_rewards_by_reg_model: Tensor, shape (n_rounds, n_actions, len_list), default=None
        Expected rewards for each round, action, and position estimated by a regression model, i.e., :math:`\\hat{q}(x_t,a_t)`.

    """
    # action_dist
    if not isinstance(action_dist, torch.Tensor):
        raise ValueError("action_dist must be Tensor")
    if action_dist.ndim != 3:
        raise ValueError(
            f"action_dist.ndim must be 3-dimensional, but is {action_dist.ndim}"
        )
    action_dist_sum = action_dist.sum(axis=1)
    action_dist_ones = torch.ones_like(action_dist_sum)
    if not torch.allclose(action_dist_sum, action_dist_ones):
        raise ValueError("action_dist must be a probability distribution")

    # position
    if position is not None:
        if not isinstance(position, torch.Tensor):
            raise ValueError("position must be Tensor")
        if position.ndim != 1:
            raise ValueError("position must be 1-dimensional")
        if not (position.shape[0] == action_dist.shape[0]):
            raise ValueError(
                "the first dimension of position and the first dimension of action_dist must be the same"
            )
        if not (position.dtype == torch.int64 and position.min() >= 0):
            raise ValueError("position elements must be non-negative integers")
        if position.max() >= action_dist.shape[2]:
            raise ValueError(
                "position elements must be smaller than the third dimension of action_dist"
            )
    elif action_dist.shape[2] > 1:
        raise ValueError(
            "position elements must be given when the third dimension of action_dist is greater than 1"
        )

    # estimated_rewards_by_reg_model
    if estimated_rewards_by_reg_model is not None:
        if not isinstance(estimated_rewards_by_reg_model, torch.Tensor):
            raise ValueError("estimated_rewards_by_reg_model must be Tensor")
        if estimated_rewards_by_reg_model.shape != action_dist.shape:
            raise ValueError(
                "estimated_rewards_by_reg_model.shape must be the same as action_dist.shape"
            )

    # action, reward
    if action is not None or reward is not None:
        if not isinstance(action, torch.Tensor):
            raise ValueError("action must be Tensor")
        if action.ndim != 1:
            raise ValueError("action must be 1-dimensional")
        if not isinstance(reward, torch.Tensor):
            raise ValueError("reward must be Tensor")
        if reward.ndim != 1:
            raise ValueError("reward must be 1-dimensional")
        if not (action.shape[0] == reward.shape[0]):
            raise ValueError("action and reward must be the same size.")
        if not (action.dtype == torch.int64 and action.min() >= 0):
            raise ValueError("action elements must be non-negative integers")
        if action.max() >= action_dist.shape[1]:
            raise ValueError(
                "action elements must be smaller than the second dimension of action_dist"
            )

    # pscpre
    if pscore is not None:
        if not isinstance(pscore, torch.Tensor):
            raise ValueError("pscore must be Tensor")
        if pscore.ndim != 1:
            raise ValueError("pscore must be 1-dimensional")
        if not (action.shape[0] == reward.shape[0] == pscore.shape[0]):
            raise ValueError("action, reward, and pscore must be the same size.")
        if torch.any(pscore <= 0):
            raise ValueError("pscore must be positive")


def sigmoid(x: Union[float, np.ndarray]) -> Union[float, np.ndarray]:
    """Calculate sigmoid function."""
    return 1.0 / (1.0 + np.exp(-x))


def softmax(x: Union[float, np.ndarray]) -> Union[float, np.ndarray]:
    """Calculate softmax function."""
    b = np.max(x, axis=1)[:, np.newaxis]
    numerator = np.exp(x - b)
    denominator = np.sum(numerator, axis=1)[:, np.newaxis]
    return numerator / denominator<|MERGE_RESOLUTION|>--- conflicted
+++ resolved
@@ -6,11 +6,8 @@
 
 import numpy as np
 from sklearn.utils import check_random_state
-<<<<<<< HEAD
 from sklearn.utils.validation import _deprecate_positional_args
 import torch
-=======
->>>>>>> 07e545e1
 
 
 def check_confidence_interval_arguments(
