--- conflicted
+++ resolved
@@ -246,25 +246,27 @@
         raise ValueError("reward must be ndarray")
     if reward.ndim != 1:
         raise ValueError("reward must be 1-dimensional")
-<<<<<<< HEAD
     if not (action.dtype == int and action.min() >= 0):
         raise ValueError("action elements must be non-negative integers")
 
-=======
-
     if expected_reward is not None:
-        assert isinstance(reward, np.ndarray), "expected_reward must be ndarray"
-        assert expected_reward.ndim == 2, "expected_reward must be 2-dimensional"
-        assert (
+        if not isinstance(expected_reward, np.ndarray):
+            raise ValueError("expected_reward must be ndarray")
+        if expected_reward.ndim != 2:
+            raise ValueError("expected_reward must be 2-dimensional")
+        if not (
             context.shape[0]
             == action.shape[0]
             == reward.shape[0]
             == expected_reward.shape[0]
-        ), "context, action, reward, and expected_reward must be the same size."
-        assert (action.max() + 1) == expected_reward.shape[
-            1
-        ], "the number of action and the size of the second dimension of action_context must be same."
->>>>>>> 8aa62c20
+        ):
+            raise ValueError(
+                "context, action, reward, and expected_reward must be the same size."
+            )
+        if action.max() >= expected_reward.shape[1]:
+            raise ValueError(
+                "action elements must be smaller than the size of the second dimension of expected_reward"
+            )
     if pscore is not None:
         if not isinstance(pscore, np.ndarray):
             raise ValueError("pscore must be ndarray")
@@ -276,12 +278,9 @@
             raise ValueError(
                 "context, action, reward, and pscore must be the same size."
             )
-<<<<<<< HEAD
         if np.any(pscore <= 0):
             raise ValueError("pscore must be positive")
 
-=======
->>>>>>> 8aa62c20
     if position is not None:
         if not isinstance(position, np.ndarray):
             raise ValueError("position must be ndarray")
@@ -293,11 +292,8 @@
             raise ValueError(
                 "context, action, reward, and position must be the same size."
             )
-<<<<<<< HEAD
         if not (position.dtype == int and position.min() >= 0):
             raise ValueError("position elements must be non-negative integers")
-=======
->>>>>>> 8aa62c20
     else:
         if not (context.shape[0] == action.shape[0] == reward.shape[0]):
             raise ValueError("context, action, and reward must be the same size.")
@@ -306,15 +302,9 @@
             raise ValueError("action_context must be ndarray")
         if action_context.ndim != 2:
             raise ValueError("action_context must be 2-dimensional")
-<<<<<<< HEAD
         if action.max() >= action_context.shape[0]:
             raise ValueError(
                 "action elements must be smaller than the size of the first dimension of action_context"
-            )
-=======
-        if (action.max() + 1) != action_context.shape[0]:
-            raise ValueError(
-                "the number of action and the size of the first dimension of action_context must be same."
             )
 
 
@@ -419,7 +409,6 @@
             raise ValueError("action, reward, and pscore must be the same size.")
         if np.any(pscore <= 0):
             raise ValueError("pscore must be positive")
->>>>>>> 8aa62c20
 
 
 def sigmoid(x: Union[float, np.ndarray]) -> Union[float, np.ndarray]:
