--- conflicted
+++ resolved
@@ -6,12 +6,9 @@
 from typing import Optional
 
 import numpy as np
-<<<<<<< HEAD
-=======
-from sklearn.utils import check_random_state, check_scalar
->>>>>>> 5befe0b6
 from scipy.optimize import minimize
 from sklearn.utils import check_random_state
+from sklearn.utils import check_scalar
 
 from ..utils import sigmoid
 from .base import BaseContextualPolicy
