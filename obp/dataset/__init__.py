--- conflicted
+++ resolved
@@ -1,10 +1,3 @@
-<<<<<<< HEAD
-from .base import *
-from .real import *
-from .synthetic import *
-from .synthetic_slate import *
-from .multiclass import *
-=======
 from obp.dataset.base import BaseBanditDataset
 from obp.dataset.base import BaseRealBanditDataset
 from obp.dataset.real import OpenBanditDataset
@@ -13,7 +6,10 @@
 from obp.dataset.synthetic import linear_reward_function
 from obp.dataset.synthetic import linear_behavior_policy
 from obp.dataset.multiclass import MultiClassToBanditReduction
-
+from obp.dataset.synthetic_slate import SyntheticSlateBanditDataset
+from obp.dataset.synthetic_slate import action_effect_additive_reward_function
+from obp.dataset.synthetic_slate import linear_behavior_policy_logit
+from obp.dataset.synthetic_slate import slot_weighted_reward_function
 
 __all__ = [
     "BaseBanditDataset",
@@ -24,5 +20,8 @@
     "linear_reward_function",
     "linear_behavior_policy",
     "MultiClassToBanditReduction",
-]
->>>>>>> 2591b026
+    "SyntheticSlateBanditDataset",
+    "action_effect_additive_reward_function",
+    "linear_behavior_policy_logit",
+    "slot_weighted_reward_function",
+]